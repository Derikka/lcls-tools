--- conflicted
+++ resolved
@@ -1,9 +1,5 @@
-<<<<<<< HEAD
 from pathlib import Path
-from typing import Any, Optional, Dict, Tuple
-=======
 from typing import Optional
->>>>>>> ba454ac5
 from lcls_tools.common.devices.wire import Wire
 from lcls_tools.common.devices.reader import create_lblm
 from lcls_tools.common.data.fit.projection import ProjectionFit
@@ -26,58 +22,6 @@
 from typing_extensions import Self
 
 
-<<<<<<< HEAD
-class MeasurementMetadata(BaseModel):
-    wire_name: str
-    area: str
-    beampath: str
-    detectors: list[str]
-    default_detector: str
-    scan_ranges: Dict[str, Tuple[int, int]]
-    timestamp: datetime
-    notes: Optional[str] = None
-
-
-class DetectorMeasurement(BaseModel):
-    model_config = ConfigDict(arbitrary_types_allowed=True)
-    values: NDArrayAnnotatedType
-    units: str | None = None
-    label: str | None = None
-
-
-class PlaneMeasurement(BaseModel):
-    model_config = ConfigDict(arbitrary_types_allowed=True)
-    positions: NDArrayAnnotatedType
-    detectors: dict[str, DetectorMeasurement]
-    profile_idxs: NDArrayAnnotatedType
-
-
-class WireBeamProfileMeasurementResult(BaseModel):
-    """
-    Stores the results of a wire beam profile measurement.
-
-    Attributes:
-        position_data (np.ndarray): Wire position (um) data for each plane.
-        detector_data (np.ndarray): Detector responses (loss counts) separated by plane.
-        raw_data (np.ndarray): Raw unprocessed BSA data for all devices.
-        metadata (Any): Metadata describing the measurement setup and parameters.
-        fit_result (np.ndarray): Fit results from beam profile projections.
-        rms_sizes (dict): RMS  beamsizes (sigma values) extracted from fits.
-
-    Config:
-        arbitrary_types_allowed: Allows use of non-standard types like np.ndarray.
-        extra: Forbids extra fields not explicitly defined in the model.
-    """
-
-    model_config = ConfigDict(arbitrary_types_allowed=True)
-    planes: Dict[str, PlaneMeasurement]
-    raw_data: Dict[str, Any]
-    fit_result: NDArrayAnnotatedType
-    metadata: SerializeAsAny[Any]
-
-
-=======
->>>>>>> ba454ac5
 class WireBeamProfileMeasurement(Measurement):
     """
     Performs a wire scan measurement and fits beam profiles.
@@ -102,15 +46,6 @@
     data: Optional[dict] = None
     profile_measurements: Optional[dict] = None
 
-    # alias so beam_profile_device can also be accessed with name my_wire
-    @property
-    def my_wire(self) -> Wire:
-        return self.beam_profile_device
-    
-    @my_wire.setter
-    def my_wire(self, value):
-        self.beam_profile_device = value
-    
     @model_validator(mode="after")
     def run_setup(self) -> Self:
         if self.my_buffer is None:
@@ -150,11 +85,7 @@
         self.profile = self.organize_data_by_profile(profile_idxs)
 
         # Fit detector data by profile
-<<<<<<< HEAD
-        fit_result, rms_sizes, centroids, total_intensities = self.fit_data_by_plane()
-=======
-        fit_result, rms_sizes = self.fit_data_by_profile()
->>>>>>> ba454ac5
+        fit_result, rms_sizes, centroids, total_intensities = self.fit_data_by_profile()
 
         # Create measurement metadata object
         metadata = self.create_metadata()
@@ -412,7 +343,7 @@
                 sigma_idx = fit_result[profile][device]["sigma"]
                 fit_result[profile][device]["sigma"] = sigma_idx * posn_diff
 
-                fit_result[plane][device]["total_intensity"] = np.sum(proj_data)
+                fit_result[profile][device]["total_intensity"] = np.sum(proj_data)
 
                 x_fits = fit_result["x"]
                 y_fits = fit_result["y"]
