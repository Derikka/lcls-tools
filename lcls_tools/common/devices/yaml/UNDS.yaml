bpms:
  RFBSX16:
    controls_information:
      PVs:
        tmit: BPMS:UNDS:1690:TMIT
      control_name: BPMS:UNDS:1690
    metadata:
      area: UNDS
      beam_path:
      - CU_SXR
      - SC_S2_X
      - SC_SFTS
      - SC_STMO
      - SC_STXI
      - SC_SXR
      sum_l_meters: 3577.888
      type: BPM
  RFBSX19:
    controls_information:
      PVs:
        tmit: BPMS:UNDS:1990:TMIT
      control_name: BPMS:UNDS:1990
    metadata:
      area: UNDS
      beam_path:
      - CU_SXR
      - SC_S2_X
      - SC_SFTS
      - SC_STMO
      - SC_STXI
      - SC_SXR
      sum_l_meters: 3591.088
      type: BPM
  RFBSX21:
    controls_information:
      PVs:
        tmit: BPMS:UNDS:2190:TMIT
      control_name: BPMS:UNDS:2190
    metadata:
      area: UNDS
      beam_path:
      - CU_SXR
      - SC_S2_X
      - SC_SFTS
      - SC_STMO
      - SC_STXI
      - SC_SXR
      sum_l_meters: 3599.888
      type: BPM
  RFBSX24:
    controls_information:
      PVs:
        tmit: BPMS:UNDS:2490:TMIT
      control_name: BPMS:UNDS:2490
    metadata:
      area: UNDS
      beam_path:
      - CU_SXR
      - SC_S2_X
      - SC_SFTS
      - SC_STMO
      - SC_STXI
      - SC_SXR
      sum_l_meters: 3613.088
      type: BPM
  RFBSX25:
    controls_information:
      PVs:
        tmit: BPMS:UNDS:2590:TMIT
      control_name: BPMS:UNDS:2590
    metadata:
      area: UNDS
      beam_path:
      - CU_SXR
      - SC_S2_X
      - SC_SFTS
      - SC_STMO
      - SC_STXI
      - SC_SXR
      sum_l_meters: 3617.488
      type: BPM
  RFBSX26:
    controls_information:
      PVs:
        tmit: BPMS:UNDS:2690:TMIT
      control_name: BPMS:UNDS:2690
    metadata:
      area: UNDS
      beam_path:
      - CU_SXR
      - SC_S2_X
      - SC_SFTS
      - SC_STMO
      - SC_STXI
      - SC_SXR
      sum_l_meters: 3621.888
      type: BPM
  RFBSX27:
    controls_information:
      PVs:
        tmit: BPMS:UNDS:2790:TMIT
      control_name: BPMS:UNDS:2790
    metadata:
      area: UNDS
      beam_path:
      - CU_SXR
      - SC_S2_X
      - SC_SFTS
      - SC_STMO
      - SC_STXI
      - SC_SXR
      sum_l_meters: 3626.288
      type: BPM
  RFBSX28:
    controls_information:
      PVs:
        tmit: BPMS:UNDS:2890:TMIT
      control_name: BPMS:UNDS:2890
    metadata:
      area: UNDS
      beam_path:
      - CU_SXR
      - SC_S2_X
      - SC_SFTS
      - SC_STMO
      - SC_STXI
      - SC_SXR
      sum_l_meters: 3630.688
      type: BPM
  RFBSX29:
    controls_information:
      PVs:
        tmit: BPMS:UNDS:2990:TMIT
      control_name: BPMS:UNDS:2990
    metadata:
      area: UNDS
      beam_path:
      - CU_SXR
      - SC_S2_X
      - SC_SFTS
      - SC_STMO
      - SC_STXI
      - SC_SXR
      sum_l_meters: 3635.088
      type: BPM
  RFBSX30:
    controls_information:
      PVs:
        tmit: BPMS:UNDS:3090:TMIT
      control_name: BPMS:UNDS:3090
    metadata:
      area: UNDS
      beam_path:
      - CU_SXR
      - SC_S2_X
      - SC_SFTS
      - SC_STMO
      - SC_STXI
      - SC_SXR
      sum_l_meters: 3639.488
      type: BPM
  RFBSX31:
    controls_information:
      PVs:
        tmit: BPMS:UNDS:3190:TMIT
      control_name: BPMS:UNDS:3190
    metadata:
      area: UNDS
      beam_path:
      - CU_SXR
      - SC_S2_X
      - SC_SFTS
      - SC_STMO
      - SC_STXI
      - SC_SXR
      sum_l_meters: 3643.888
      type: BPM
  RFBSX32:
    controls_information:
      PVs:
        tmit: BPMS:UNDS:3290:TMIT
      control_name: BPMS:UNDS:3290
    metadata:
      area: UNDS
      beam_path:
      - CU_SXR
      - SC_S2_X
      - SC_SFTS
      - SC_STMO
      - SC_STXI
      - SC_SXR
      sum_l_meters: 3648.288
      type: BPM
  RFBSX33:
    controls_information:
      PVs:
        tmit: BPMS:UNDS:3390:TMIT
      control_name: BPMS:UNDS:3390
    metadata:
      area: UNDS
      beam_path:
      - CU_SXR
      - SC_S2_X
      - SC_SFTS
      - SC_STMO
      - SC_STXI
      - SC_SXR
      sum_l_meters: 3652.688
      type: BPM
  RFBSX34:
    controls_information:
      PVs:
        tmit: BPMS:UNDS:3490:TMIT
      control_name: BPMS:UNDS:3490
    metadata:
      area: UNDS
      beam_path:
      - CU_SXR
      - SC_S2_X
      - SC_SFTS
      - SC_STMO
      - SC_STXI
      - SC_SXR
      sum_l_meters: 3657.088
      type: BPM
  RFBSX35:
    controls_information:
      PVs:
        tmit: BPMS:UNDS:3590:TMIT
      control_name: BPMS:UNDS:3590
    metadata:
      area: UNDS
      beam_path:
      - CU_SXR
      - SC_S2_X
      - SC_SFTS
      - SC_STMO
      - SC_STXI
      - SC_SXR
      sum_l_meters: 3661.488
      type: BPM
  RFBSX36:
    controls_information:
      PVs:
        tmit: BPMS:UNDS:3690:TMIT
      control_name: BPMS:UNDS:3690
    metadata:
      area: UNDS
      beam_path:
      - CU_SXR
      - SC_S2_X
      - SC_SFTS
      - SC_STMO
      - SC_STXI
      - SC_SXR
      sum_l_meters: 3665.888
      type: BPM
  RFBSX37:
    controls_information:
      PVs:
        tmit: BPMS:UNDS:3790:TMIT
      control_name: BPMS:UNDS:3790
    metadata:
      area: UNDS
      beam_path:
      - CU_SXR
      - SC_S2_X
      - SC_SFTS
      - SC_STMO
      - SC_STXI
      - SC_SXR
      sum_l_meters: 3670.288
      type: BPM
  RFBSX38:
    controls_information:
      PVs:
        tmit: BPMS:UNDS:3890:TMIT
      control_name: BPMS:UNDS:3890
    metadata:
      area: UNDS
      beam_path:
      - CU_SXR
      - SC_S2_X
      - SC_SFTS
      - SC_STMO
      - SC_STXI
      - SC_SXR
      sum_l_meters: 3674.688
      type: BPM
  RFBSX39:
    controls_information:
      PVs:
        tmit: BPMS:UNDS:3990:TMIT
      control_name: BPMS:UNDS:3990
    metadata:
      area: UNDS
      beam_path:
      - CU_SXR
      - SC_S2_X
      - SC_SFTS
      - SC_STMO
      - SC_STXI
      - SC_SXR
      sum_l_meters: 3679.088
      type: BPM
  RFBSX40:
    controls_information:
      PVs:
        tmit: BPMS:UNDS:4090:TMIT
      control_name: BPMS:UNDS:4090
    metadata:
      area: UNDS
      beam_path:
      - CU_SXR
      - SC_S2_X
      - SC_SFTS
      - SC_STMO
      - SC_STXI
      - SC_SXR
      sum_l_meters: 3683.488
      type: BPM
  RFBSX41:
    controls_information:
      PVs:
        tmit: BPMS:UNDS:4190:TMIT
      control_name: BPMS:UNDS:4190
    metadata:
      area: UNDS
      beam_path:
      - CU_SXR
      - SC_S2_X
      - SC_SFTS
      - SC_STMO
      - SC_STXI
      - SC_SXR
      sum_l_meters: 3687.888
      type: BPM
  RFBSX42:
    controls_information:
      PVs:
        tmit: BPMS:UNDS:4290:TMIT
      control_name: BPMS:UNDS:4290
    metadata:
      area: UNDS
      beam_path:
      - CU_SXR
      - SC_S2_X
      - SC_SFTS
      - SC_STMO
      - SC_STXI
      - SC_SXR
      sum_l_meters: 3692.288
      type: BPM
  RFBSX43:
    controls_information:
      PVs:
        tmit: BPMS:UNDS:4390:TMIT
      control_name: BPMS:UNDS:4390
    metadata:
      area: UNDS
      beam_path:
      - CU_SXR
      - SC_S2_X
      - SC_SFTS
      - SC_STMO
      - SC_STXI
      - SC_SXR
      sum_l_meters: 3696.688
      type: BPM
  RFBSX44:
    controls_information:
      PVs:
        tmit: BPMS:UNDS:4490:TMIT
      control_name: BPMS:UNDS:4490
    metadata:
      area: UNDS
      beam_path:
      - CU_SXR
      - SC_S2_X
      - SC_SFTS
      - SC_STMO
      - SC_STXI
      - SC_SXR
      sum_l_meters: 3701.088
      type: BPM
  RFBSX45:
    controls_information:
      PVs:
        tmit: BPMS:UNDS:4590:TMIT
      control_name: BPMS:UNDS:4590
    metadata:
      area: UNDS
      beam_path:
      - CU_SXR
      - SC_S2_X
      - SC_SFTS
      - SC_STMO
      - SC_STXI
      - SC_SXR
      sum_l_meters: 3705.488
      type: BPM
  RFBSX46:
    controls_information:
      PVs:
        tmit: BPMS:UNDS:4690:TMIT
      control_name: BPMS:UNDS:4690
    metadata:
      area: UNDS
      beam_path:
      - CU_SXR
      - SC_S2_X
      - SC_SFTS
      - SC_STMO
      - SC_STXI
      - SC_SXR
      sum_l_meters: 3709.888
      type: BPM
  RFBSX47:
    controls_information:
      PVs:
        tmit: BPMS:UNDS:4790:TMIT
      control_name: BPMS:UNDS:4790
    metadata:
      area: UNDS
      beam_path:
      - CU_SXR
      - SC_S2_X
      - SC_SFTS
      - SC_STMO
      - SC_STXI
      - SC_SXR
      sum_l_meters: 3714.288
      type: BPM
  RFBSX51:
    controls_information:
      PVs:
        tmit: BPMS:UNDS:5190:TMIT
      control_name: BPMS:UNDS:5190
    metadata:
      area: UNDS
      beam_path:
      - CU_SXR
      - SC_S2_X
      - SC_SFTS
      - SC_STMO
      - SC_STXI
      - SC_SXR
      sum_l_meters: 3728.546
      type: BPM
lblms:
  LBLMS40A:
    controls_information:
      PVs:
        bypass: LBLM:UNDS:4050:A:FAST_AMP_BYP
        gain: LBLM:UNDS:4050:A:FAST_AMP_GAIN
      control_name: LBLM:UNDS:4050:A
    metadata:
      area: UNDS
      beam_path: []
      sum_l_meters: null
      type: LBLM
  LBLMS46A:
    controls_information:
      PVs:
        bypass: LBLM:UNDS:4650:A:FAST_AMP_BYP
        gain: LBLM:UNDS:4650:A:FAST_AMP_GAIN
      control_name: LBLM:UNDS:4650:A
    metadata:
      area: UNDS
      beam_path: []
      sum_l_meters: null
      type: LBLM
  LBLMS46B:
    controls_information:
      PVs:
        bypass: LBLM:UNDS:4650:B:FAST_AMP_BYP
        gain: LBLM:UNDS:4650:B:FAST_AMP_GAIN
      control_name: LBLM:UNDS:4650:B
    metadata:
      area: UNDS
      beam_path: []
      sum_l_meters: null
      type: LBLM
magnets:
  BCXSS1:
    controls_information:
      PVs:
        bact: BEND:UNDS:3510:BACT
        bcon: BEND:UNDS:3510:BCON
        bctrl: BEND:UNDS:3510:BCTRL
        bdes: BEND:UNDS:3510:BDES
        bmax: BEND:UNDS:3510:BMAX
        bmin: BEND:UNDS:3510:BMIN
        ctrl: BEND:UNDS:3510:CTRL
      control_name: BEND:UNDS:3510
    metadata:
      area: UNDS
      beam_path:
      - CU_SXR
      - SC_S2_X
      - SC_SFTS
      - SC_STMO
      - SC_STXI
      - SC_SXR
      l_eff: 0.364
      sum_l_meters: 3657.705
      type: BEND
  BCXSS2:
    controls_information:
      PVs:
        bact: BEND:UNDS:3530:BACT
        bcon: BEND:UNDS:3530:BCON
        bctrl: BEND:UNDS:3530:BCTRL
        bdes: BEND:UNDS:3530:BDES
        bmax: BEND:UNDS:3530:BMAX
        bmin: BEND:UNDS:3530:BMIN
        ctrl: BEND:UNDS:3530:CTRL
      control_name: BEND:UNDS:3530
    metadata:
      area: UNDS
      beam_path:
      - CU_SXR
      - SC_S2_X
      - SC_SFTS
      - SC_STMO
      - SC_STXI
      - SC_SXR
      l_eff: 0.364
      sum_l_meters: 3658.898
      type: BEND
  BCXSS3:
    controls_information:
      PVs:
        bact: BEND:UNDS:3550:BACT
        bcon: BEND:UNDS:3550:BCON
        bctrl: BEND:UNDS:3550:BCTRL
        bdes: BEND:UNDS:3550:BDES
        bmax: BEND:UNDS:3550:BMAX
        bmin: BEND:UNDS:3550:BMIN
        ctrl: BEND:UNDS:3550:CTRL
      control_name: BEND:UNDS:3550
    metadata:
      area: UNDS
      beam_path:
      - CU_SXR
      - SC_S2_X
      - SC_SFTS
      - SC_STMO
      - SC_STXI
      - SC_SXR
      l_eff: 0.364
      sum_l_meters: 3659.418
      type: BEND
  BCXSS4:
    controls_information:
      PVs:
        bact: BEND:UNDS:3570:BACT
        bcon: BEND:UNDS:3570:BCON
        bctrl: BEND:UNDS:3570:BCTRL
        bdes: BEND:UNDS:3570:BDES
        bmax: BEND:UNDS:3570:BMAX
        bmin: BEND:UNDS:3570:BMIN
        ctrl: BEND:UNDS:3570:CTRL
      control_name: BEND:UNDS:3570
    metadata:
      area: UNDS
      beam_path:
      - CU_SXR
      - SC_S2_X
      - SC_SFTS
      - SC_STMO
      - SC_STXI
      - SC_SXR
      l_eff: 0.364
      sum_l_meters: 3660.611
      type: BEND
  QSXH16:
    controls_information:
      PVs:
        bact: QUAD:UNDS:1680:BACT
        bcon: QUAD:UNDS:1680:BCON
        bctrl: QUAD:UNDS:1680:BCTRL
        bdes: QUAD:UNDS:1680:BDES
        bmax: QUAD:UNDS:1680:BMAX
        bmin: QUAD:UNDS:1680:BMIN
        ctrl: QUAD:UNDS:1680:CTRL
      control_name: QUAD:UNDS:1680
    metadata:
      area: UNDS
      beam_path:
      - CU_SXR
      - SC_S2_X
      - SC_SFTS
      - SC_STMO
      - SC_STXI
      - SC_SXR
      l_eff: 0.084
      sum_l_meters: 3577.758
      type: QUAD
  QSXH19:
    controls_information:
      PVs:
        bact: QUAD:UNDS:1980:BACT
        bcon: QUAD:UNDS:1980:BCON
        bctrl: QUAD:UNDS:1980:BCTRL
        bdes: QUAD:UNDS:1980:BDES
        bmax: QUAD:UNDS:1980:BMAX
        bmin: QUAD:UNDS:1980:BMIN
        ctrl: QUAD:UNDS:1980:CTRL
      control_name: QUAD:UNDS:1980
    metadata:
      area: UNDS
      beam_path:
      - CU_SXR
      - SC_S2_X
      - SC_SFTS
      - SC_STMO
      - SC_STXI
      - SC_SXR
      l_eff: 0.084
      sum_l_meters: 3590.958
      type: QUAD
  QSXH21:
    controls_information:
      PVs:
        bact: QUAD:UNDS:2180:BACT
        bcon: QUAD:UNDS:2180:BCON
        bctrl: QUAD:UNDS:2180:BCTRL
        bdes: QUAD:UNDS:2180:BDES
        bmax: QUAD:UNDS:2180:BMAX
        bmin: QUAD:UNDS:2180:BMIN
        ctrl: QUAD:UNDS:2180:CTRL
      control_name: QUAD:UNDS:2180
    metadata:
      area: UNDS
      beam_path:
      - CU_SXR
      - SC_S2_X
      - SC_SFTS
      - SC_STMO
      - SC_STXI
      - SC_SXR
      l_eff: 0.084
      sum_l_meters: 3599.758
      type: QUAD
  QSXH24:
    controls_information:
      PVs:
        bact: QUAD:UNDS:2480:BACT
        bcon: QUAD:UNDS:2480:BCON
        bctrl: QUAD:UNDS:2480:BCTRL
        bdes: QUAD:UNDS:2480:BDES
        bmax: QUAD:UNDS:2480:BMAX
        bmin: QUAD:UNDS:2480:BMIN
        ctrl: QUAD:UNDS:2480:CTRL
      control_name: QUAD:UNDS:2480
    metadata:
      area: UNDS
      beam_path:
      - CU_SXR
      - SC_S2_X
      - SC_SFTS
      - SC_STMO
      - SC_STXI
      - SC_SXR
      l_eff: 0.084
      sum_l_meters: 3612.958
      type: QUAD
  QSXH26:
    controls_information:
      PVs:
        bact: QUAD:UNDS:2680:BACT
        bcon: QUAD:UNDS:2680:BCON
        bctrl: QUAD:UNDS:2680:BCTRL
        bdes: QUAD:UNDS:2680:BDES
        bmax: QUAD:UNDS:2680:BMAX
        bmin: QUAD:UNDS:2680:BMIN
        ctrl: QUAD:UNDS:2680:CTRL
      control_name: QUAD:UNDS:2680
    metadata:
      area: UNDS
      beam_path:
      - CU_SXR
      - SC_S2_X
      - SC_SFTS
      - SC_STMO
      - SC_STXI
      - SC_SXR
      l_eff: 0.084
      sum_l_meters: 3621.758
      type: QUAD
  QSXH27:
    controls_information:
      PVs:
        bact: QUAD:UNDS:2780:BACT
        bcon: QUAD:UNDS:2780:BCON
        bctrl: QUAD:UNDS:2780:BCTRL
        bdes: QUAD:UNDS:2780:BDES
        bmax: QUAD:UNDS:2780:BMAX
        bmin: QUAD:UNDS:2780:BMIN
        ctrl: QUAD:UNDS:2780:CTRL
      control_name: QUAD:UNDS:2780
    metadata:
      area: UNDS
      beam_path:
      - CU_SXR
      - SC_S2_X
      - SC_SFTS
      - SC_STMO
      - SC_STXI
      - SC_SXR
      l_eff: 0.084
      sum_l_meters: 3626.158
      type: QUAD
  QSXH28:
    controls_information:
      PVs:
        bact: QUAD:UNDS:2880:BACT
        bcon: QUAD:UNDS:2880:BCON
        bctrl: QUAD:UNDS:2880:BCTRL
        bdes: QUAD:UNDS:2880:BDES
        bmax: QUAD:UNDS:2880:BMAX
        bmin: QUAD:UNDS:2880:BMIN
        ctrl: QUAD:UNDS:2880:CTRL
      control_name: QUAD:UNDS:2880
    metadata:
      area: UNDS
      beam_path:
      - CU_SXR
      - SC_S2_X
      - SC_SFTS
      - SC_STMO
      - SC_STXI
      - SC_SXR
      l_eff: 0.084
      sum_l_meters: 3630.558
      type: QUAD
  QSXH29:
    controls_information:
      PVs:
        bact: QUAD:UNDS:2980:BACT
        bcon: QUAD:UNDS:2980:BCON
        bctrl: QUAD:UNDS:2980:BCTRL
        bdes: QUAD:UNDS:2980:BDES
        bmax: QUAD:UNDS:2980:BMAX
        bmin: QUAD:UNDS:2980:BMIN
        ctrl: QUAD:UNDS:2980:CTRL
      control_name: QUAD:UNDS:2980
    metadata:
      area: UNDS
      beam_path:
      - CU_SXR
      - SC_S2_X
      - SC_SFTS
      - SC_STMO
      - SC_STXI
      - SC_SXR
      l_eff: 0.084
      sum_l_meters: 3634.958
      type: QUAD
  QSXH30:
    controls_information:
      PVs:
        bact: QUAD:UNDS:3080:BACT
        bcon: QUAD:UNDS:3080:BCON
        bctrl: QUAD:UNDS:3080:BCTRL
        bdes: QUAD:UNDS:3080:BDES
        bmax: QUAD:UNDS:3080:BMAX
        bmin: QUAD:UNDS:3080:BMIN
        ctrl: QUAD:UNDS:3080:CTRL
      control_name: QUAD:UNDS:3080
    metadata:
      area: UNDS
      beam_path:
      - CU_SXR
      - SC_S2_X
      - SC_SFTS
      - SC_STMO
      - SC_STXI
      - SC_SXR
      l_eff: 0.084
      sum_l_meters: 3639.358
      type: QUAD
  QSXH31:
    controls_information:
      PVs:
        bact: QUAD:UNDS:3180:BACT
        bcon: QUAD:UNDS:3180:BCON
        bctrl: QUAD:UNDS:3180:BCTRL
        bdes: QUAD:UNDS:3180:BDES
        bmax: QUAD:UNDS:3180:BMAX
        bmin: QUAD:UNDS:3180:BMIN
        ctrl: QUAD:UNDS:3180:CTRL
      control_name: QUAD:UNDS:3180
    metadata:
      area: UNDS
      beam_path:
      - CU_SXR
      - SC_S2_X
      - SC_SFTS
      - SC_STMO
      - SC_STXI
      - SC_SXR
      l_eff: 0.084
      sum_l_meters: 3643.758
      type: QUAD
  QSXH32:
    controls_information:
      PVs:
        bact: QUAD:UNDS:3280:BACT
        bcon: QUAD:UNDS:3280:BCON
        bctrl: QUAD:UNDS:3280:BCTRL
        bdes: QUAD:UNDS:3280:BDES
        bmax: QUAD:UNDS:3280:BMAX
        bmin: QUAD:UNDS:3280:BMIN
        ctrl: QUAD:UNDS:3280:CTRL
      control_name: QUAD:UNDS:3280
    metadata:
      area: UNDS
      beam_path:
      - CU_SXR
      - SC_S2_X
      - SC_SFTS
      - SC_STMO
      - SC_STXI
      - SC_SXR
      l_eff: 0.084
      sum_l_meters: 3648.158
      type: QUAD
  QSXH33:
    controls_information:
      PVs:
        bact: QUAD:UNDS:3380:BACT
        bcon: QUAD:UNDS:3380:BCON
        bctrl: QUAD:UNDS:3380:BCTRL
        bdes: QUAD:UNDS:3380:BDES
        bmax: QUAD:UNDS:3380:BMAX
        bmin: QUAD:UNDS:3380:BMIN
        ctrl: QUAD:UNDS:3380:CTRL
      control_name: QUAD:UNDS:3380
    metadata:
      area: UNDS
      beam_path:
      - CU_SXR
      - SC_S2_X
      - SC_SFTS
      - SC_STMO
      - SC_STXI
      - SC_SXR
      l_eff: 0.084
      sum_l_meters: 3652.558
      type: QUAD
  QSXH34:
    controls_information:
      PVs:
        bact: QUAD:UNDS:3480:BACT
        bcon: QUAD:UNDS:3480:BCON
        bctrl: QUAD:UNDS:3480:BCTRL
        bdes: QUAD:UNDS:3480:BDES
        bmax: QUAD:UNDS:3480:BMAX
        bmin: QUAD:UNDS:3480:BMIN
        ctrl: QUAD:UNDS:3480:CTRL
      control_name: QUAD:UNDS:3480
    metadata:
      area: UNDS
      beam_path:
      - CU_SXR
      - SC_S2_X
      - SC_SFTS
      - SC_STMO
      - SC_STXI
      - SC_SXR
      l_eff: 0.084
      sum_l_meters: 3656.958
      type: QUAD
  QSXH35:
    controls_information:
      PVs:
        bact: QUAD:UNDS:3580:BACT
        bcon: QUAD:UNDS:3580:BCON
        bctrl: QUAD:UNDS:3580:BCTRL
        bdes: QUAD:UNDS:3580:BDES
        bmax: QUAD:UNDS:3580:BMAX
        bmin: QUAD:UNDS:3580:BMIN
        ctrl: QUAD:UNDS:3580:CTRL
      control_name: QUAD:UNDS:3580
    metadata:
      area: UNDS
      beam_path:
      - CU_SXR
      - SC_S2_X
      - SC_SFTS
      - SC_STMO
      - SC_STXI
      - SC_SXR
      l_eff: 0.084
      sum_l_meters: 3661.358
      type: QUAD
  QSXH36:
    controls_information:
      PVs:
        bact: QUAD:UNDS:3680:BACT
        bcon: QUAD:UNDS:3680:BCON
        bctrl: QUAD:UNDS:3680:BCTRL
        bdes: QUAD:UNDS:3680:BDES
        bmax: QUAD:UNDS:3680:BMAX
        bmin: QUAD:UNDS:3680:BMIN
        ctrl: QUAD:UNDS:3680:CTRL
      control_name: QUAD:UNDS:3680
    metadata:
      area: UNDS
      beam_path:
      - CU_SXR
      - SC_S2_X
      - SC_SFTS
      - SC_STMO
      - SC_STXI
      - SC_SXR
      l_eff: 0.084
      sum_l_meters: 3665.758
      type: QUAD
  QSXH37:
    controls_information:
      PVs:
        bact: QUAD:UNDS:3780:BACT
        bcon: QUAD:UNDS:3780:BCON
        bctrl: QUAD:UNDS:3780:BCTRL
        bdes: QUAD:UNDS:3780:BDES
        bmax: QUAD:UNDS:3780:BMAX
        bmin: QUAD:UNDS:3780:BMIN
        ctrl: QUAD:UNDS:3780:CTRL
      control_name: QUAD:UNDS:3780
    metadata:
      area: UNDS
      beam_path:
      - CU_SXR
      - SC_S2_X
      - SC_SFTS
      - SC_STMO
      - SC_STXI
      - SC_SXR
      l_eff: 0.084
      sum_l_meters: 3670.158
      type: QUAD
  QSXH38:
    controls_information:
      PVs:
        bact: QUAD:UNDS:3880:BACT
        bcon: QUAD:UNDS:3880:BCON
        bctrl: QUAD:UNDS:3880:BCTRL
        bdes: QUAD:UNDS:3880:BDES
        bmax: QUAD:UNDS:3880:BMAX
        bmin: QUAD:UNDS:3880:BMIN
        ctrl: QUAD:UNDS:3880:CTRL
      control_name: QUAD:UNDS:3880
    metadata:
      area: UNDS
      beam_path:
      - CU_SXR
      - SC_S2_X
      - SC_SFTS
      - SC_STMO
      - SC_STXI
      - SC_SXR
      l_eff: 0.084
      sum_l_meters: 3674.558
      type: QUAD
  QSXH39:
    controls_information:
      PVs:
        bact: QUAD:UNDS:3980:BACT
        bcon: QUAD:UNDS:3980:BCON
        bctrl: QUAD:UNDS:3980:BCTRL
        bdes: QUAD:UNDS:3980:BDES
        bmax: QUAD:UNDS:3980:BMAX
        bmin: QUAD:UNDS:3980:BMIN
        ctrl: QUAD:UNDS:3980:CTRL
      control_name: QUAD:UNDS:3980
    metadata:
      area: UNDS
      beam_path:
      - CU_SXR
      - SC_S2_X
      - SC_SFTS
      - SC_STMO
      - SC_STXI
      - SC_SXR
      l_eff: 0.084
      sum_l_meters: 3678.958
      type: QUAD
  QSXH40:
    controls_information:
      PVs:
        bact: QUAD:UNDS:4080:BACT
        bcon: QUAD:UNDS:4080:BCON
        bctrl: QUAD:UNDS:4080:BCTRL
        bdes: QUAD:UNDS:4080:BDES
        bmax: QUAD:UNDS:4080:BMAX
        bmin: QUAD:UNDS:4080:BMIN
        ctrl: QUAD:UNDS:4080:CTRL
      control_name: QUAD:UNDS:4080
    metadata:
      area: UNDS
      beam_path:
      - CU_SXR
      - SC_S2_X
      - SC_SFTS
      - SC_STMO
      - SC_STXI
      - SC_SXR
      l_eff: 0.084
      sum_l_meters: 3683.358
      type: QUAD
  QSXH41:
    controls_information:
      PVs:
        bact: QUAD:UNDS:4180:BACT
        bcon: QUAD:UNDS:4180:BCON
        bctrl: QUAD:UNDS:4180:BCTRL
        bdes: QUAD:UNDS:4180:BDES
        bmax: QUAD:UNDS:4180:BMAX
        bmin: QUAD:UNDS:4180:BMIN
        ctrl: QUAD:UNDS:4180:CTRL
      control_name: QUAD:UNDS:4180
    metadata:
      area: UNDS
      beam_path:
      - CU_SXR
      - SC_S2_X
      - SC_SFTS
      - SC_STMO
      - SC_STXI
      - SC_SXR
      l_eff: 0.084
      sum_l_meters: 3687.758
      type: QUAD
  QSXH42:
    controls_information:
      PVs:
        bact: QUAD:UNDS:4280:BACT
        bcon: QUAD:UNDS:4280:BCON
        bctrl: QUAD:UNDS:4280:BCTRL
        bdes: QUAD:UNDS:4280:BDES
        bmax: QUAD:UNDS:4280:BMAX
        bmin: QUAD:UNDS:4280:BMIN
        ctrl: QUAD:UNDS:4280:CTRL
      control_name: QUAD:UNDS:4280
    metadata:
      area: UNDS
      beam_path:
      - CU_SXR
      - SC_S2_X
      - SC_SFTS
      - SC_STMO
      - SC_STXI
      - SC_SXR
      l_eff: 0.084
      sum_l_meters: 3692.158
      type: QUAD
  QSXH43:
    controls_information:
      PVs:
        bact: QUAD:UNDS:4380:BACT
        bcon: QUAD:UNDS:4380:BCON
        bctrl: QUAD:UNDS:4380:BCTRL
        bdes: QUAD:UNDS:4380:BDES
        bmax: QUAD:UNDS:4380:BMAX
        bmin: QUAD:UNDS:4380:BMIN
        ctrl: QUAD:UNDS:4380:CTRL
      control_name: QUAD:UNDS:4380
    metadata:
      area: UNDS
      beam_path:
      - CU_SXR
      - SC_S2_X
      - SC_SFTS
      - SC_STMO
      - SC_STXI
      - SC_SXR
      l_eff: 0.084
      sum_l_meters: 3696.558
      type: QUAD
  QSXH44:
    controls_information:
      PVs:
        bact: QUAD:UNDS:4480:BACT
        bcon: QUAD:UNDS:4480:BCON
        bctrl: QUAD:UNDS:4480:BCTRL
        bdes: QUAD:UNDS:4480:BDES
        bmax: QUAD:UNDS:4480:BMAX
        bmin: QUAD:UNDS:4480:BMIN
        ctrl: QUAD:UNDS:4480:CTRL
      control_name: QUAD:UNDS:4480
    metadata:
      area: UNDS
      beam_path:
      - CU_SXR
      - SC_S2_X
      - SC_SFTS
      - SC_STMO
      - SC_STXI
      - SC_SXR
      l_eff: 0.084
      sum_l_meters: 3700.958
      type: QUAD
  QSXH45:
    controls_information:
      PVs:
        bact: QUAD:UNDS:4580:BACT
        bcon: QUAD:UNDS:4580:BCON
        bctrl: QUAD:UNDS:4580:BCTRL
        bdes: QUAD:UNDS:4580:BDES
        bmax: QUAD:UNDS:4580:BMAX
        bmin: QUAD:UNDS:4580:BMIN
        ctrl: QUAD:UNDS:4580:CTRL
      control_name: QUAD:UNDS:4580
    metadata:
      area: UNDS
      beam_path:
      - CU_SXR
      - SC_S2_X
      - SC_SFTS
      - SC_STMO
      - SC_STXI
      - SC_SXR
      l_eff: 0.084
      sum_l_meters: 3705.358
      type: QUAD
  QSXH46:
    controls_information:
      PVs:
        bact: QUAD:UNDS:4680:BACT
        bcon: QUAD:UNDS:4680:BCON
        bctrl: QUAD:UNDS:4680:BCTRL
        bdes: QUAD:UNDS:4680:BDES
        bmax: QUAD:UNDS:4680:BMAX
        bmin: QUAD:UNDS:4680:BMIN
        ctrl: QUAD:UNDS:4680:CTRL
      control_name: QUAD:UNDS:4680
    metadata:
      area: UNDS
      beam_path:
      - CU_SXR
      - SC_S2_X
      - SC_SFTS
      - SC_STMO
      - SC_STXI
      - SC_SXR
      l_eff: 0.084
      sum_l_meters: 3709.758
      type: QUAD
  QSXH47:
    controls_information:
      PVs:
        bact: QUAD:UNDS:4780:BACT
        bcon: QUAD:UNDS:4780:BCON
        bctrl: QUAD:UNDS:4780:BCTRL
        bdes: QUAD:UNDS:4780:BDES
        bmax: QUAD:UNDS:4780:BMAX
        bmin: QUAD:UNDS:4780:BMIN
        ctrl: QUAD:UNDS:4780:CTRL
      control_name: QUAD:UNDS:4780
    metadata:
      area: UNDS
      beam_path:
      - CU_SXR
      - SC_S2_X
      - SC_SFTS
      - SC_STMO
      - SC_STXI
      - SC_SXR
      l_eff: 0.084
      sum_l_meters: 3714.158
      type: QUAD
  XCPEPX1:
    controls_information:
      PVs:
        bact: XCOR:UNDS:4982:BACT
        bcon: XCOR:UNDS:4982:BCON
        bctrl: XCOR:UNDS:4982:BCTRL
        bdes: XCOR:UNDS:4982:BDES
        bmax: XCOR:UNDS:4982:BMAX
        bmin: XCOR:UNDS:4982:BMIN
        ctrl: XCOR:UNDS:4982:CTRL
      control_name: XCOR:UNDS:4982
    metadata:
      area: UNDS
      beam_path:
      - CU_SXR
      - SC_S2_X
      - SC_SFTS
      - SC_STMO
      - SC_STXI
      - SC_SXR
      l_eff: 0.0
      sum_l_meters: 3722.572
      type: XCOR
  XCPEPX2:
    controls_information:
      PVs:
        bact: XCOR:UNDS:5002:BACT
        bcon: XCOR:UNDS:5002:BCON
        bctrl: XCOR:UNDS:5002:BCTRL
        bdes: XCOR:UNDS:5002:BDES
        bmax: XCOR:UNDS:5002:BMAX
        bmin: XCOR:UNDS:5002:BMIN
        ctrl: XCOR:UNDS:5002:CTRL
      control_name: XCOR:UNDS:5002
    metadata:
      area: UNDS
      beam_path:
      - CU_SXR
      - SC_S2_X
      - SC_SFTS
      - SC_STMO
      - SC_STXI
      - SC_SXR
      l_eff: 0.0
      sum_l_meters: 3723.522
      type: XCOR
  XCPEPX3:
    controls_information:
      PVs:
        bact: XCOR:UNDS:5022:BACT
        bcon: XCOR:UNDS:5022:BCON
        bctrl: XCOR:UNDS:5022:BCTRL
        bdes: XCOR:UNDS:5022:BDES
        bmax: XCOR:UNDS:5022:BMAX
        bmin: XCOR:UNDS:5022:BMIN
        ctrl: XCOR:UNDS:5022:CTRL
      control_name: XCOR:UNDS:5022
    metadata:
      area: UNDS
      beam_path:
      - CU_SXR
      - SC_S2_X
      - SC_SFTS
      - SC_STMO
      - SC_STXI
      - SC_SXR
      l_eff: 0.0
      sum_l_meters: 3724.622
      type: XCOR
  XCPEPX4:
    controls_information:
      PVs:
        bact: XCOR:UNDS:5038:BACT
        bcon: XCOR:UNDS:5038:BCON
        bctrl: XCOR:UNDS:5038:BCTRL
        bdes: XCOR:UNDS:5038:BDES
        bmax: XCOR:UNDS:5038:BMAX
        bmin: XCOR:UNDS:5038:BMIN
        ctrl: XCOR:UNDS:5038:CTRL
      control_name: XCOR:UNDS:5038
    metadata:
      area: UNDS
      beam_path:
      - CU_SXR
      - SC_S2_X
      - SC_SFTS
      - SC_STMO
      - SC_STXI
      - SC_SXR
      l_eff: 0.0
      sum_l_meters: 3725.572
      type: XCOR
  XCSX16:
    controls_information:
      PVs:
        bact: XCOR:UNDS:1680:BACT
        bcon: XCOR:UNDS:1680:BCON
        bctrl: XCOR:UNDS:1680:BCTRL
        bdes: XCOR:UNDS:1680:BDES
        bmax: XCOR:UNDS:1680:BMAX
        bmin: XCOR:UNDS:1680:BMIN
        ctrl: XCOR:UNDS:1680:CTRL
      control_name: XCOR:UNDS:1680
    metadata:
      area: UNDS
      beam_path:
      - CU_SXR
      - SC_S2_X
      - SC_SFTS
      - SC_STMO
      - SC_STXI
      - SC_SXR
      l_eff: 0.0
      sum_l_meters: 3577.758
      type: XCOR
  XCSX19:
    controls_information:
      PVs:
        bact: XCOR:UNDS:1980:BACT
        bcon: XCOR:UNDS:1980:BCON
        bctrl: XCOR:UNDS:1980:BCTRL
        bdes: XCOR:UNDS:1980:BDES
        bmax: XCOR:UNDS:1980:BMAX
        bmin: XCOR:UNDS:1980:BMIN
        ctrl: XCOR:UNDS:1980:CTRL
      control_name: XCOR:UNDS:1980
    metadata:
      area: UNDS
      beam_path:
      - CU_SXR
      - SC_S2_X
      - SC_SFTS
      - SC_STMO
      - SC_STXI
      - SC_SXR
      l_eff: 0.0
      sum_l_meters: 3590.958
      type: XCOR
  XCSX21:
    controls_information:
      PVs:
        bact: XCOR:UNDS:2180:BACT
        bcon: XCOR:UNDS:2180:BCON
        bctrl: XCOR:UNDS:2180:BCTRL
        bdes: XCOR:UNDS:2180:BDES
        bmax: XCOR:UNDS:2180:BMAX
        bmin: XCOR:UNDS:2180:BMIN
        ctrl: XCOR:UNDS:2180:CTRL
      control_name: XCOR:UNDS:2180
    metadata:
      area: UNDS
      beam_path:
      - CU_SXR
      - SC_S2_X
      - SC_SFTS
      - SC_STMO
      - SC_STXI
      - SC_SXR
      l_eff: 0.0
      sum_l_meters: 3599.758
      type: XCOR
  XCSX24:
    controls_information:
      PVs:
        bact: XCOR:UNDS:2480:BACT
        bcon: XCOR:UNDS:2480:BCON
        bctrl: XCOR:UNDS:2480:BCTRL
        bdes: XCOR:UNDS:2480:BDES
        bmax: XCOR:UNDS:2480:BMAX
        bmin: XCOR:UNDS:2480:BMIN
        ctrl: XCOR:UNDS:2480:CTRL
      control_name: XCOR:UNDS:2480
    metadata:
      area: UNDS
      beam_path:
      - CU_SXR
      - SC_S2_X
      - SC_SFTS
      - SC_STMO
      - SC_STXI
      - SC_SXR
      l_eff: 0.0
      sum_l_meters: 3612.958
      type: XCOR
  XCSX26:
    controls_information:
      PVs:
        bact: XCOR:UNDS:2680:BACT
        bcon: XCOR:UNDS:2680:BCON
        bctrl: XCOR:UNDS:2680:BCTRL
        bdes: XCOR:UNDS:2680:BDES
        bmax: XCOR:UNDS:2680:BMAX
        bmin: XCOR:UNDS:2680:BMIN
        ctrl: XCOR:UNDS:2680:CTRL
      control_name: XCOR:UNDS:2680
    metadata:
      area: UNDS
      beam_path:
      - CU_SXR
      - SC_S2_X
      - SC_SFTS
      - SC_STMO
      - SC_STXI
      - SC_SXR
      l_eff: 0.0
      sum_l_meters: 3621.758
      type: XCOR
  XCSX27:
    controls_information:
      PVs:
        bact: XCOR:UNDS:2780:BACT
        bcon: XCOR:UNDS:2780:BCON
        bctrl: XCOR:UNDS:2780:BCTRL
        bdes: XCOR:UNDS:2780:BDES
        bmax: XCOR:UNDS:2780:BMAX
        bmin: XCOR:UNDS:2780:BMIN
        ctrl: XCOR:UNDS:2780:CTRL
      control_name: XCOR:UNDS:2780
    metadata:
      area: UNDS
      beam_path:
      - CU_SXR
      - SC_S2_X
      - SC_SFTS
      - SC_STMO
      - SC_STXI
      - SC_SXR
      l_eff: 0.0
      sum_l_meters: 3626.158
      type: XCOR
  XCSX28:
    controls_information:
      PVs:
        bact: XCOR:UNDS:2880:BACT
        bcon: XCOR:UNDS:2880:BCON
        bctrl: XCOR:UNDS:2880:BCTRL
        bdes: XCOR:UNDS:2880:BDES
        bmax: XCOR:UNDS:2880:BMAX
        bmin: XCOR:UNDS:2880:BMIN
        ctrl: XCOR:UNDS:2880:CTRL
      control_name: XCOR:UNDS:2880
    metadata:
      area: UNDS
      beam_path:
      - CU_SXR
      - SC_S2_X
      - SC_SFTS
      - SC_STMO
      - SC_STXI
      - SC_SXR
      l_eff: 0.0
      sum_l_meters: 3630.558
      type: XCOR
  XCSX29:
    controls_information:
      PVs:
        bact: XCOR:UNDS:2980:BACT
        bcon: XCOR:UNDS:2980:BCON
        bctrl: XCOR:UNDS:2980:BCTRL
        bdes: XCOR:UNDS:2980:BDES
        bmax: XCOR:UNDS:2980:BMAX
        bmin: XCOR:UNDS:2980:BMIN
        ctrl: XCOR:UNDS:2980:CTRL
      control_name: XCOR:UNDS:2980
    metadata:
      area: UNDS
      beam_path:
      - CU_SXR
      - SC_S2_X
      - SC_SFTS
      - SC_STMO
      - SC_STXI
      - SC_SXR
      l_eff: 0.0
      sum_l_meters: 3634.958
      type: XCOR
  XCSX30:
    controls_information:
      PVs:
        bact: XCOR:UNDS:3080:BACT
        bcon: XCOR:UNDS:3080:BCON
        bctrl: XCOR:UNDS:3080:BCTRL
        bdes: XCOR:UNDS:3080:BDES
        bmax: XCOR:UNDS:3080:BMAX
        bmin: XCOR:UNDS:3080:BMIN
        ctrl: XCOR:UNDS:3080:CTRL
      control_name: XCOR:UNDS:3080
    metadata:
      area: UNDS
      beam_path:
      - CU_SXR
      - SC_S2_X
      - SC_SFTS
      - SC_STMO
      - SC_STXI
      - SC_SXR
      l_eff: 0.0
      sum_l_meters: 3639.358
      type: XCOR
  XCSX31:
    controls_information:
      PVs:
        bact: XCOR:UNDS:3180:BACT
        bcon: XCOR:UNDS:3180:BCON
        bctrl: XCOR:UNDS:3180:BCTRL
        bdes: XCOR:UNDS:3180:BDES
        bmax: XCOR:UNDS:3180:BMAX
        bmin: XCOR:UNDS:3180:BMIN
        ctrl: XCOR:UNDS:3180:CTRL
      control_name: XCOR:UNDS:3180
    metadata:
      area: UNDS
      beam_path:
      - CU_SXR
      - SC_S2_X
      - SC_SFTS
      - SC_STMO
      - SC_STXI
      - SC_SXR
      l_eff: 0.0
      sum_l_meters: 3643.758
      type: XCOR
  XCSX32:
    controls_information:
      PVs:
        bact: XCOR:UNDS:3280:BACT
        bcon: XCOR:UNDS:3280:BCON
        bctrl: XCOR:UNDS:3280:BCTRL
        bdes: XCOR:UNDS:3280:BDES
        bmax: XCOR:UNDS:3280:BMAX
        bmin: XCOR:UNDS:3280:BMIN
        ctrl: XCOR:UNDS:3280:CTRL
      control_name: XCOR:UNDS:3280
    metadata:
      area: UNDS
      beam_path:
      - CU_SXR
      - SC_S2_X
      - SC_SFTS
      - SC_STMO
      - SC_STXI
      - SC_SXR
      l_eff: 0.0
      sum_l_meters: 3648.158
      type: XCOR
  XCSX33:
    controls_information:
      PVs:
        bact: XCOR:UNDS:3380:BACT
        bcon: XCOR:UNDS:3380:BCON
        bctrl: XCOR:UNDS:3380:BCTRL
        bdes: XCOR:UNDS:3380:BDES
        bmax: XCOR:UNDS:3380:BMAX
        bmin: XCOR:UNDS:3380:BMIN
        ctrl: XCOR:UNDS:3380:CTRL
      control_name: XCOR:UNDS:3380
    metadata:
      area: UNDS
      beam_path:
      - CU_SXR
      - SC_S2_X
      - SC_SFTS
      - SC_STMO
      - SC_STXI
      - SC_SXR
      l_eff: 0.0
      sum_l_meters: 3652.558
      type: XCOR
  XCSX34:
    controls_information:
      PVs:
        bact: XCOR:UNDS:3480:BACT
        bcon: XCOR:UNDS:3480:BCON
        bctrl: XCOR:UNDS:3480:BCTRL
        bdes: XCOR:UNDS:3480:BDES
        bmax: XCOR:UNDS:3480:BMAX
        bmin: XCOR:UNDS:3480:BMIN
        ctrl: XCOR:UNDS:3480:CTRL
      control_name: XCOR:UNDS:3480
    metadata:
      area: UNDS
      beam_path:
      - CU_SXR
      - SC_S2_X
      - SC_SFTS
      - SC_STMO
      - SC_STXI
      - SC_SXR
      l_eff: 0.0
      sum_l_meters: 3656.958
      type: XCOR
  XCSX35:
    controls_information:
      PVs:
        bact: XCOR:UNDS:3580:BACT
        bcon: XCOR:UNDS:3580:BCON
        bctrl: XCOR:UNDS:3580:BCTRL
        bdes: XCOR:UNDS:3580:BDES
        bmax: XCOR:UNDS:3580:BMAX
        bmin: XCOR:UNDS:3580:BMIN
        ctrl: XCOR:UNDS:3580:CTRL
      control_name: XCOR:UNDS:3580
    metadata:
      area: UNDS
      beam_path:
      - CU_SXR
      - SC_S2_X
      - SC_SFTS
      - SC_STMO
      - SC_STXI
      - SC_SXR
      l_eff: 0.0
      sum_l_meters: 3661.358
      type: XCOR
  XCSX36:
    controls_information:
      PVs:
        bact: XCOR:UNDS:3680:BACT
        bcon: XCOR:UNDS:3680:BCON
        bctrl: XCOR:UNDS:3680:BCTRL
        bdes: XCOR:UNDS:3680:BDES
        bmax: XCOR:UNDS:3680:BMAX
        bmin: XCOR:UNDS:3680:BMIN
        ctrl: XCOR:UNDS:3680:CTRL
      control_name: XCOR:UNDS:3680
    metadata:
      area: UNDS
      beam_path:
      - CU_SXR
      - SC_S2_X
      - SC_SFTS
      - SC_STMO
      - SC_STXI
      - SC_SXR
      l_eff: 0.0
      sum_l_meters: 3665.758
      type: XCOR
  XCSX37:
    controls_information:
      PVs:
        bact: XCOR:UNDS:3780:BACT
        bcon: XCOR:UNDS:3780:BCON
        bctrl: XCOR:UNDS:3780:BCTRL
        bdes: XCOR:UNDS:3780:BDES
        bmax: XCOR:UNDS:3780:BMAX
        bmin: XCOR:UNDS:3780:BMIN
        ctrl: XCOR:UNDS:3780:CTRL
      control_name: XCOR:UNDS:3780
    metadata:
      area: UNDS
      beam_path:
      - CU_SXR
      - SC_S2_X
      - SC_SFTS
      - SC_STMO
      - SC_STXI
      - SC_SXR
      l_eff: 0.0
      sum_l_meters: 3670.158
      type: XCOR
  XCSX38:
    controls_information:
      PVs:
        bact: XCOR:UNDS:3880:BACT
        bcon: XCOR:UNDS:3880:BCON
        bctrl: XCOR:UNDS:3880:BCTRL
        bdes: XCOR:UNDS:3880:BDES
        bmax: XCOR:UNDS:3880:BMAX
        bmin: XCOR:UNDS:3880:BMIN
        ctrl: XCOR:UNDS:3880:CTRL
      control_name: XCOR:UNDS:3880
    metadata:
      area: UNDS
      beam_path:
      - CU_SXR
      - SC_S2_X
      - SC_SFTS
      - SC_STMO
      - SC_STXI
      - SC_SXR
      l_eff: 0.0
      sum_l_meters: 3674.558
      type: XCOR
  XCSX39:
    controls_information:
      PVs:
        bact: XCOR:UNDS:3980:BACT
        bcon: XCOR:UNDS:3980:BCON
        bctrl: XCOR:UNDS:3980:BCTRL
        bdes: XCOR:UNDS:3980:BDES
        bmax: XCOR:UNDS:3980:BMAX
        bmin: XCOR:UNDS:3980:BMIN
        ctrl: XCOR:UNDS:3980:CTRL
      control_name: XCOR:UNDS:3980
    metadata:
      area: UNDS
      beam_path:
      - CU_SXR
      - SC_S2_X
      - SC_SFTS
      - SC_STMO
      - SC_STXI
      - SC_SXR
      l_eff: 0.0
      sum_l_meters: 3678.958
      type: XCOR
  XCSX40:
    controls_information:
      PVs:
        bact: XCOR:UNDS:4080:BACT
        bcon: XCOR:UNDS:4080:BCON
        bctrl: XCOR:UNDS:4080:BCTRL
        bdes: XCOR:UNDS:4080:BDES
        bmax: XCOR:UNDS:4080:BMAX
        bmin: XCOR:UNDS:4080:BMIN
        ctrl: XCOR:UNDS:4080:CTRL
      control_name: XCOR:UNDS:4080
    metadata:
      area: UNDS
      beam_path:
      - CU_SXR
      - SC_S2_X
      - SC_SFTS
      - SC_STMO
      - SC_STXI
      - SC_SXR
      l_eff: 0.0
      sum_l_meters: 3683.358
      type: XCOR
  XCSX41:
    controls_information:
      PVs:
        bact: XCOR:UNDS:4180:BACT
        bcon: XCOR:UNDS:4180:BCON
        bctrl: XCOR:UNDS:4180:BCTRL
        bdes: XCOR:UNDS:4180:BDES
        bmax: XCOR:UNDS:4180:BMAX
        bmin: XCOR:UNDS:4180:BMIN
        ctrl: XCOR:UNDS:4180:CTRL
      control_name: XCOR:UNDS:4180
    metadata:
      area: UNDS
      beam_path:
      - CU_SXR
      - SC_S2_X
      - SC_SFTS
      - SC_STMO
      - SC_STXI
      - SC_SXR
      l_eff: 0.0
      sum_l_meters: 3687.758
      type: XCOR
  XCSX42:
    controls_information:
      PVs:
        bact: XCOR:UNDS:4280:BACT
        bcon: XCOR:UNDS:4280:BCON
        bctrl: XCOR:UNDS:4280:BCTRL
        bdes: XCOR:UNDS:4280:BDES
        bmax: XCOR:UNDS:4280:BMAX
        bmin: XCOR:UNDS:4280:BMIN
        ctrl: XCOR:UNDS:4280:CTRL
      control_name: XCOR:UNDS:4280
    metadata:
      area: UNDS
      beam_path:
      - CU_SXR
      - SC_S2_X
      - SC_SFTS
      - SC_STMO
      - SC_STXI
      - SC_SXR
      l_eff: 0.0
      sum_l_meters: 3692.158
      type: XCOR
  XCSX43:
    controls_information:
      PVs:
        bact: XCOR:UNDS:4380:BACT
        bcon: XCOR:UNDS:4380:BCON
        bctrl: XCOR:UNDS:4380:BCTRL
        bdes: XCOR:UNDS:4380:BDES
        bmax: XCOR:UNDS:4380:BMAX
        bmin: XCOR:UNDS:4380:BMIN
        ctrl: XCOR:UNDS:4380:CTRL
      control_name: XCOR:UNDS:4380
    metadata:
      area: UNDS
      beam_path:
      - CU_SXR
      - SC_S2_X
      - SC_SFTS
      - SC_STMO
      - SC_STXI
      - SC_SXR
      l_eff: 0.0
      sum_l_meters: 3696.558
      type: XCOR
  XCSX44:
    controls_information:
      PVs:
        bact: XCOR:UNDS:4480:BACT
        bcon: XCOR:UNDS:4480:BCON
        bctrl: XCOR:UNDS:4480:BCTRL
        bdes: XCOR:UNDS:4480:BDES
        bmax: XCOR:UNDS:4480:BMAX
        bmin: XCOR:UNDS:4480:BMIN
        ctrl: XCOR:UNDS:4480:CTRL
      control_name: XCOR:UNDS:4480
    metadata:
      area: UNDS
      beam_path:
      - CU_SXR
      - SC_S2_X
      - SC_SFTS
      - SC_STMO
      - SC_STXI
      - SC_SXR
      l_eff: 0.0
      sum_l_meters: 3700.958
      type: XCOR
  XCSX45:
    controls_information:
      PVs:
        bact: XCOR:UNDS:4580:BACT
        bcon: XCOR:UNDS:4580:BCON
        bctrl: XCOR:UNDS:4580:BCTRL
        bdes: XCOR:UNDS:4580:BDES
        bmax: XCOR:UNDS:4580:BMAX
        bmin: XCOR:UNDS:4580:BMIN
        ctrl: XCOR:UNDS:4580:CTRL
      control_name: XCOR:UNDS:4580
    metadata:
      area: UNDS
      beam_path:
      - CU_SXR
      - SC_S2_X
      - SC_SFTS
      - SC_STMO
      - SC_STXI
      - SC_SXR
      l_eff: 0.0
      sum_l_meters: 3705.358
      type: XCOR
  XCSX46:
    controls_information:
      PVs:
        bact: XCOR:UNDS:4680:BACT
        bcon: XCOR:UNDS:4680:BCON
        bctrl: XCOR:UNDS:4680:BCTRL
        bdes: XCOR:UNDS:4680:BDES
        bmax: XCOR:UNDS:4680:BMAX
        bmin: XCOR:UNDS:4680:BMIN
        ctrl: XCOR:UNDS:4680:CTRL
      control_name: XCOR:UNDS:4680
    metadata:
      area: UNDS
      beam_path:
      - CU_SXR
      - SC_S2_X
      - SC_SFTS
      - SC_STMO
      - SC_STXI
      - SC_SXR
      l_eff: 0.0
      sum_l_meters: 3709.758
      type: XCOR
  XCSX47:
    controls_information:
      PVs:
        bact: XCOR:UNDS:4780:BACT
        bcon: XCOR:UNDS:4780:BCON
        bctrl: XCOR:UNDS:4780:BCTRL
        bdes: XCOR:UNDS:4780:BDES
        bmax: XCOR:UNDS:4780:BMAX
        bmin: XCOR:UNDS:4780:BMIN
        ctrl: XCOR:UNDS:4780:CTRL
      control_name: XCOR:UNDS:4780
    metadata:
      area: UNDS
      beam_path:
      - CU_SXR
      - SC_S2_X
      - SC_SFTS
      - SC_STMO
      - SC_STXI
      - SC_SXR
      l_eff: 0.0
      sum_l_meters: 3714.158
      type: XCOR
  YCSX16:
    controls_information:
      PVs:
        bact: YCOR:UNDS:1680:BACT
        bcon: YCOR:UNDS:1680:BCON
        bctrl: YCOR:UNDS:1680:BCTRL
        bdes: YCOR:UNDS:1680:BDES
        bmax: YCOR:UNDS:1680:BMAX
        bmin: YCOR:UNDS:1680:BMIN
        ctrl: YCOR:UNDS:1680:CTRL
      control_name: YCOR:UNDS:1680
    metadata:
      area: UNDS
      beam_path:
      - CU_SXR
      - SC_S2_X
      - SC_SFTS
      - SC_STMO
      - SC_STXI
      - SC_SXR
      l_eff: 0.0
      sum_l_meters: 3577.758
      type: YCOR
  YCSX19:
    controls_information:
      PVs:
        bact: YCOR:UNDS:1980:BACT
        bcon: YCOR:UNDS:1980:BCON
        bctrl: YCOR:UNDS:1980:BCTRL
        bdes: YCOR:UNDS:1980:BDES
        bmax: YCOR:UNDS:1980:BMAX
        bmin: YCOR:UNDS:1980:BMIN
        ctrl: YCOR:UNDS:1980:CTRL
      control_name: YCOR:UNDS:1980
    metadata:
      area: UNDS
      beam_path:
      - CU_SXR
      - SC_S2_X
      - SC_SFTS
      - SC_STMO
      - SC_STXI
      - SC_SXR
      l_eff: 0.0
      sum_l_meters: 3590.958
      type: YCOR
  YCSX21:
    controls_information:
      PVs:
        bact: YCOR:UNDS:2180:BACT
        bcon: YCOR:UNDS:2180:BCON
        bctrl: YCOR:UNDS:2180:BCTRL
        bdes: YCOR:UNDS:2180:BDES
        bmax: YCOR:UNDS:2180:BMAX
        bmin: YCOR:UNDS:2180:BMIN
        ctrl: YCOR:UNDS:2180:CTRL
      control_name: YCOR:UNDS:2180
    metadata:
      area: UNDS
      beam_path:
      - CU_SXR
      - SC_S2_X
      - SC_SFTS
      - SC_STMO
      - SC_STXI
      - SC_SXR
      l_eff: 0.0
      sum_l_meters: 3599.758
      type: YCOR
  YCSX24:
    controls_information:
      PVs:
        bact: YCOR:UNDS:2480:BACT
        bcon: YCOR:UNDS:2480:BCON
        bctrl: YCOR:UNDS:2480:BCTRL
        bdes: YCOR:UNDS:2480:BDES
        bmax: YCOR:UNDS:2480:BMAX
        bmin: YCOR:UNDS:2480:BMIN
        ctrl: YCOR:UNDS:2480:CTRL
      control_name: YCOR:UNDS:2480
    metadata:
      area: UNDS
      beam_path:
      - CU_SXR
      - SC_S2_X
      - SC_SFTS
      - SC_STMO
      - SC_STXI
      - SC_SXR
      l_eff: 0.0
      sum_l_meters: 3612.958
      type: YCOR
  YCSX26:
    controls_information:
      PVs:
        bact: YCOR:UNDS:2680:BACT
        bcon: YCOR:UNDS:2680:BCON
        bctrl: YCOR:UNDS:2680:BCTRL
        bdes: YCOR:UNDS:2680:BDES
        bmax: YCOR:UNDS:2680:BMAX
        bmin: YCOR:UNDS:2680:BMIN
        ctrl: YCOR:UNDS:2680:CTRL
      control_name: YCOR:UNDS:2680
    metadata:
      area: UNDS
      beam_path:
      - CU_SXR
      - SC_S2_X
      - SC_SFTS
      - SC_STMO
      - SC_STXI
      - SC_SXR
      l_eff: 0.0
      sum_l_meters: 3621.758
      type: YCOR
  YCSX27:
    controls_information:
      PVs:
        bact: YCOR:UNDS:2780:BACT
        bcon: YCOR:UNDS:2780:BCON
        bctrl: YCOR:UNDS:2780:BCTRL
        bdes: YCOR:UNDS:2780:BDES
        bmax: YCOR:UNDS:2780:BMAX
        bmin: YCOR:UNDS:2780:BMIN
        ctrl: YCOR:UNDS:2780:CTRL
      control_name: YCOR:UNDS:2780
    metadata:
      area: UNDS
      beam_path:
      - CU_SXR
      - SC_S2_X
      - SC_SFTS
      - SC_STMO
      - SC_STXI
      - SC_SXR
      l_eff: 0.0
      sum_l_meters: 3626.158
      type: YCOR
  YCSX28:
    controls_information:
      PVs:
        bact: YCOR:UNDS:2880:BACT
        bcon: YCOR:UNDS:2880:BCON
        bctrl: YCOR:UNDS:2880:BCTRL
        bdes: YCOR:UNDS:2880:BDES
        bmax: YCOR:UNDS:2880:BMAX
        bmin: YCOR:UNDS:2880:BMIN
        ctrl: YCOR:UNDS:2880:CTRL
      control_name: YCOR:UNDS:2880
    metadata:
      area: UNDS
      beam_path:
      - CU_SXR
      - SC_S2_X
      - SC_SFTS
      - SC_STMO
      - SC_STXI
      - SC_SXR
      l_eff: 0.0
      sum_l_meters: 3630.558
      type: YCOR
  YCSX29:
    controls_information:
      PVs:
        bact: YCOR:UNDS:2980:BACT
        bcon: YCOR:UNDS:2980:BCON
        bctrl: YCOR:UNDS:2980:BCTRL
        bdes: YCOR:UNDS:2980:BDES
        bmax: YCOR:UNDS:2980:BMAX
        bmin: YCOR:UNDS:2980:BMIN
        ctrl: YCOR:UNDS:2980:CTRL
      control_name: YCOR:UNDS:2980
    metadata:
      area: UNDS
      beam_path:
      - CU_SXR
      - SC_S2_X
      - SC_SFTS
      - SC_STMO
      - SC_STXI
      - SC_SXR
      l_eff: 0.0
      sum_l_meters: 3634.958
      type: YCOR
  YCSX30:
    controls_information:
      PVs:
        bact: YCOR:UNDS:3080:BACT
        bcon: YCOR:UNDS:3080:BCON
        bctrl: YCOR:UNDS:3080:BCTRL
        bdes: YCOR:UNDS:3080:BDES
        bmax: YCOR:UNDS:3080:BMAX
        bmin: YCOR:UNDS:3080:BMIN
        ctrl: YCOR:UNDS:3080:CTRL
      control_name: YCOR:UNDS:3080
    metadata:
      area: UNDS
      beam_path:
      - CU_SXR
      - SC_S2_X
      - SC_SFTS
      - SC_STMO
      - SC_STXI
      - SC_SXR
      l_eff: 0.0
      sum_l_meters: 3639.358
      type: YCOR
  YCSX31:
    controls_information:
      PVs:
        bact: YCOR:UNDS:3180:BACT
        bcon: YCOR:UNDS:3180:BCON
        bctrl: YCOR:UNDS:3180:BCTRL
        bdes: YCOR:UNDS:3180:BDES
        bmax: YCOR:UNDS:3180:BMAX
        bmin: YCOR:UNDS:3180:BMIN
        ctrl: YCOR:UNDS:3180:CTRL
      control_name: YCOR:UNDS:3180
    metadata:
      area: UNDS
      beam_path:
      - CU_SXR
      - SC_S2_X
      - SC_SFTS
      - SC_STMO
      - SC_STXI
      - SC_SXR
      l_eff: 0.0
      sum_l_meters: 3643.758
      type: YCOR
  YCSX32:
    controls_information:
      PVs:
        bact: YCOR:UNDS:3280:BACT
        bcon: YCOR:UNDS:3280:BCON
        bctrl: YCOR:UNDS:3280:BCTRL
        bdes: YCOR:UNDS:3280:BDES
        bmax: YCOR:UNDS:3280:BMAX
        bmin: YCOR:UNDS:3280:BMIN
        ctrl: YCOR:UNDS:3280:CTRL
      control_name: YCOR:UNDS:3280
    metadata:
      area: UNDS
      beam_path:
      - CU_SXR
      - SC_S2_X
      - SC_SFTS
      - SC_STMO
      - SC_STXI
      - SC_SXR
      l_eff: 0.0
      sum_l_meters: 3648.158
      type: YCOR
  YCSX33:
    controls_information:
      PVs:
        bact: YCOR:UNDS:3380:BACT
        bcon: YCOR:UNDS:3380:BCON
        bctrl: YCOR:UNDS:3380:BCTRL
        bdes: YCOR:UNDS:3380:BDES
        bmax: YCOR:UNDS:3380:BMAX
        bmin: YCOR:UNDS:3380:BMIN
        ctrl: YCOR:UNDS:3380:CTRL
      control_name: YCOR:UNDS:3380
    metadata:
      area: UNDS
      beam_path:
      - CU_SXR
      - SC_S2_X
      - SC_SFTS
      - SC_STMO
      - SC_STXI
      - SC_SXR
      l_eff: 0.0
      sum_l_meters: 3652.558
      type: YCOR
  YCSX34:
    controls_information:
      PVs:
        bact: YCOR:UNDS:3480:BACT
        bcon: YCOR:UNDS:3480:BCON
        bctrl: YCOR:UNDS:3480:BCTRL
        bdes: YCOR:UNDS:3480:BDES
        bmax: YCOR:UNDS:3480:BMAX
        bmin: YCOR:UNDS:3480:BMIN
        ctrl: YCOR:UNDS:3480:CTRL
      control_name: YCOR:UNDS:3480
    metadata:
      area: UNDS
      beam_path:
      - CU_SXR
      - SC_S2_X
      - SC_SFTS
      - SC_STMO
      - SC_STXI
      - SC_SXR
      l_eff: 0.0
      sum_l_meters: 3656.958
      type: YCOR
  YCSX35:
    controls_information:
      PVs:
        bact: YCOR:UNDS:3580:BACT
        bcon: YCOR:UNDS:3580:BCON
        bctrl: YCOR:UNDS:3580:BCTRL
        bdes: YCOR:UNDS:3580:BDES
        bmax: YCOR:UNDS:3580:BMAX
        bmin: YCOR:UNDS:3580:BMIN
        ctrl: YCOR:UNDS:3580:CTRL
      control_name: YCOR:UNDS:3580
    metadata:
      area: UNDS
      beam_path:
      - CU_SXR
      - SC_S2_X
      - SC_SFTS
      - SC_STMO
      - SC_STXI
      - SC_SXR
      l_eff: 0.0
      sum_l_meters: 3661.358
      type: YCOR
  YCSX36:
    controls_information:
      PVs:
        bact: YCOR:UNDS:3680:BACT
        bcon: YCOR:UNDS:3680:BCON
        bctrl: YCOR:UNDS:3680:BCTRL
        bdes: YCOR:UNDS:3680:BDES
        bmax: YCOR:UNDS:3680:BMAX
        bmin: YCOR:UNDS:3680:BMIN
        ctrl: YCOR:UNDS:3680:CTRL
      control_name: YCOR:UNDS:3680
    metadata:
      area: UNDS
      beam_path:
      - CU_SXR
      - SC_S2_X
      - SC_SFTS
      - SC_STMO
      - SC_STXI
      - SC_SXR
      l_eff: 0.0
      sum_l_meters: 3665.758
      type: YCOR
  YCSX37:
    controls_information:
      PVs:
        bact: YCOR:UNDS:3780:BACT
        bcon: YCOR:UNDS:3780:BCON
        bctrl: YCOR:UNDS:3780:BCTRL
        bdes: YCOR:UNDS:3780:BDES
        bmax: YCOR:UNDS:3780:BMAX
        bmin: YCOR:UNDS:3780:BMIN
        ctrl: YCOR:UNDS:3780:CTRL
      control_name: YCOR:UNDS:3780
    metadata:
      area: UNDS
      beam_path:
      - CU_SXR
      - SC_S2_X
      - SC_SFTS
      - SC_STMO
      - SC_STXI
      - SC_SXR
      l_eff: 0.0
      sum_l_meters: 3670.158
      type: YCOR
  YCSX38:
    controls_information:
      PVs:
        bact: YCOR:UNDS:3880:BACT
        bcon: YCOR:UNDS:3880:BCON
        bctrl: YCOR:UNDS:3880:BCTRL
        bdes: YCOR:UNDS:3880:BDES
        bmax: YCOR:UNDS:3880:BMAX
        bmin: YCOR:UNDS:3880:BMIN
        ctrl: YCOR:UNDS:3880:CTRL
      control_name: YCOR:UNDS:3880
    metadata:
      area: UNDS
      beam_path:
      - CU_SXR
      - SC_S2_X
      - SC_SFTS
      - SC_STMO
      - SC_STXI
      - SC_SXR
      l_eff: 0.0
      sum_l_meters: 3674.558
      type: YCOR
  YCSX39:
    controls_information:
      PVs:
        bact: YCOR:UNDS:3980:BACT
        bcon: YCOR:UNDS:3980:BCON
        bctrl: YCOR:UNDS:3980:BCTRL
        bdes: YCOR:UNDS:3980:BDES
        bmax: YCOR:UNDS:3980:BMAX
        bmin: YCOR:UNDS:3980:BMIN
        ctrl: YCOR:UNDS:3980:CTRL
      control_name: YCOR:UNDS:3980
    metadata:
      area: UNDS
      beam_path:
      - CU_SXR
      - SC_S2_X
      - SC_SFTS
      - SC_STMO
      - SC_STXI
      - SC_SXR
      l_eff: 0.0
      sum_l_meters: 3678.958
      type: YCOR
  YCSX40:
    controls_information:
      PVs:
        bact: YCOR:UNDS:4080:BACT
        bcon: YCOR:UNDS:4080:BCON
        bctrl: YCOR:UNDS:4080:BCTRL
        bdes: YCOR:UNDS:4080:BDES
        bmax: YCOR:UNDS:4080:BMAX
        bmin: YCOR:UNDS:4080:BMIN
        ctrl: YCOR:UNDS:4080:CTRL
      control_name: YCOR:UNDS:4080
    metadata:
      area: UNDS
      beam_path:
      - CU_SXR
      - SC_S2_X
      - SC_SFTS
      - SC_STMO
      - SC_STXI
      - SC_SXR
      l_eff: 0.0
      sum_l_meters: 3683.358
      type: YCOR
  YCSX41:
    controls_information:
      PVs:
        bact: YCOR:UNDS:4180:BACT
        bcon: YCOR:UNDS:4180:BCON
        bctrl: YCOR:UNDS:4180:BCTRL
        bdes: YCOR:UNDS:4180:BDES
        bmax: YCOR:UNDS:4180:BMAX
        bmin: YCOR:UNDS:4180:BMIN
        ctrl: YCOR:UNDS:4180:CTRL
      control_name: YCOR:UNDS:4180
    metadata:
      area: UNDS
      beam_path:
      - CU_SXR
      - SC_S2_X
      - SC_SFTS
      - SC_STMO
      - SC_STXI
      - SC_SXR
      l_eff: 0.0
      sum_l_meters: 3687.758
      type: YCOR
  YCSX42:
    controls_information:
      PVs:
        bact: YCOR:UNDS:4280:BACT
        bcon: YCOR:UNDS:4280:BCON
        bctrl: YCOR:UNDS:4280:BCTRL
        bdes: YCOR:UNDS:4280:BDES
        bmax: YCOR:UNDS:4280:BMAX
        bmin: YCOR:UNDS:4280:BMIN
        ctrl: YCOR:UNDS:4280:CTRL
      control_name: YCOR:UNDS:4280
    metadata:
      area: UNDS
      beam_path:
      - CU_SXR
      - SC_S2_X
      - SC_SFTS
      - SC_STMO
      - SC_STXI
      - SC_SXR
      l_eff: 0.0
      sum_l_meters: 3692.158
      type: YCOR
  YCSX43:
    controls_information:
      PVs:
        bact: YCOR:UNDS:4380:BACT
        bcon: YCOR:UNDS:4380:BCON
        bctrl: YCOR:UNDS:4380:BCTRL
        bdes: YCOR:UNDS:4380:BDES
        bmax: YCOR:UNDS:4380:BMAX
        bmin: YCOR:UNDS:4380:BMIN
        ctrl: YCOR:UNDS:4380:CTRL
      control_name: YCOR:UNDS:4380
    metadata:
      area: UNDS
      beam_path:
      - CU_SXR
      - SC_S2_X
      - SC_SFTS
      - SC_STMO
      - SC_STXI
      - SC_SXR
      l_eff: 0.0
      sum_l_meters: 3696.558
      type: YCOR
  YCSX44:
    controls_information:
      PVs:
        bact: YCOR:UNDS:4480:BACT
        bcon: YCOR:UNDS:4480:BCON
        bctrl: YCOR:UNDS:4480:BCTRL
        bdes: YCOR:UNDS:4480:BDES
        bmax: YCOR:UNDS:4480:BMAX
        bmin: YCOR:UNDS:4480:BMIN
        ctrl: YCOR:UNDS:4480:CTRL
      control_name: YCOR:UNDS:4480
    metadata:
      area: UNDS
      beam_path:
      - CU_SXR
      - SC_S2_X
      - SC_SFTS
      - SC_STMO
      - SC_STXI
      - SC_SXR
      l_eff: 0.0
      sum_l_meters: 3700.958
      type: YCOR
  YCSX45:
    controls_information:
      PVs:
        bact: YCOR:UNDS:4580:BACT
        bcon: YCOR:UNDS:4580:BCON
        bctrl: YCOR:UNDS:4580:BCTRL
        bdes: YCOR:UNDS:4580:BDES
        bmax: YCOR:UNDS:4580:BMAX
        bmin: YCOR:UNDS:4580:BMIN
        ctrl: YCOR:UNDS:4580:CTRL
      control_name: YCOR:UNDS:4580
    metadata:
      area: UNDS
      beam_path:
      - CU_SXR
      - SC_S2_X
      - SC_SFTS
      - SC_STMO
      - SC_STXI
      - SC_SXR
      l_eff: 0.0
      sum_l_meters: 3705.358
      type: YCOR
  YCSX46:
    controls_information:
      PVs:
        bact: YCOR:UNDS:4680:BACT
        bcon: YCOR:UNDS:4680:BCON
        bctrl: YCOR:UNDS:4680:BCTRL
        bdes: YCOR:UNDS:4680:BDES
        bmax: YCOR:UNDS:4680:BMAX
        bmin: YCOR:UNDS:4680:BMIN
        ctrl: YCOR:UNDS:4680:CTRL
      control_name: YCOR:UNDS:4680
    metadata:
      area: UNDS
      beam_path:
      - CU_SXR
      - SC_S2_X
      - SC_SFTS
      - SC_STMO
      - SC_STXI
      - SC_SXR
      l_eff: 0.0
      sum_l_meters: 3709.758
      type: YCOR
  YCSX47:
    controls_information:
      PVs:
        bact: YCOR:UNDS:4780:BACT
        bcon: YCOR:UNDS:4780:BCON
        bctrl: YCOR:UNDS:4780:BCTRL
        bdes: YCOR:UNDS:4780:BDES
        bmax: YCOR:UNDS:4780:BMAX
        bmin: YCOR:UNDS:4780:BMIN
        ctrl: YCOR:UNDS:4780:CTRL
      control_name: YCOR:UNDS:4780
    metadata:
      area: UNDS
      beam_path:
      - CU_SXR
      - SC_S2_X
      - SC_SFTS
      - SC_STMO
      - SC_STXI
      - SC_SXR
      l_eff: 0.0
      sum_l_meters: 3714.158
      type: YCOR
screens:
  BOD10:
    controls_information:
      PVs:
        image: YAGS:UNDS:3575:Image:ArrayData
        n_bits: YAGS:UNDS:3575:N_OF_BITS
<<<<<<< HEAD
        n_col: YAGS:UNDS:3575:N_OF_COL
        n_row: YAGS:UNDS:3575:N_OF_ROW
        ref_rate: YAGS:UNDS:3575:ArrayRate_RBV
        ref_rate_vme: YAGS:UNDS:3575:FRAME_RATE
=======
        n_col: YAGS:UNDS:3575:Image:ArraySize1_RBV
        n_row: YAGS:UNDS:3575:Image:ArraySize0_RBV
>>>>>>> 375b26ba
        resolution: YAGS:UNDS:3575:RESOLUTION
        sys_type: YAGS:UNDS:3575:SYS_TYPE
      control_name: YAGS:UNDS:3575
    metadata:
      area: UNDS
      beam_path:
      - CU_SXR
      - SC_S2_X
      - SC_SFTS
      - SC_STMO
      - SC_STXI
      - SC_SXR
      sum_l_meters: 3661.222
      type: PROF
  BOD12:
    controls_information:
      PVs:
        image: YAGS:UNDS:3795:Image:ArrayData
        n_bits: YAGS:UNDS:3795:N_OF_BITS
<<<<<<< HEAD
        n_col: YAGS:UNDS:3795:N_OF_COL
        n_row: YAGS:UNDS:3795:N_OF_ROW
        ref_rate: YAGS:UNDS:3795:ArrayRate_RBV
        ref_rate_vme: YAGS:UNDS:3795:FRAME_RATE
=======
        n_col: YAGS:UNDS:3795:Image:ArraySize1_RBV
        n_row: YAGS:UNDS:3795:Image:ArraySize0_RBV
>>>>>>> 375b26ba
        resolution: YAGS:UNDS:3795:RESOLUTION
        sys_type: YAGS:UNDS:3795:SYS_TYPE
      control_name: YAGS:UNDS:3795
    metadata:
      area: UNDS
      beam_path:
      - CU_SXR
      - SC_S2_X
      - SC_SFTS
      - SC_STMO
      - SC_STXI
      - SC_SXR
      sum_l_meters: 3670.392
      type: PROF<|MERGE_RESOLUTION|>--- conflicted
+++ resolved
@@ -2466,15 +2466,8 @@
       PVs:
         image: YAGS:UNDS:3575:Image:ArrayData
         n_bits: YAGS:UNDS:3575:N_OF_BITS
-<<<<<<< HEAD
-        n_col: YAGS:UNDS:3575:N_OF_COL
-        n_row: YAGS:UNDS:3575:N_OF_ROW
-        ref_rate: YAGS:UNDS:3575:ArrayRate_RBV
-        ref_rate_vme: YAGS:UNDS:3575:FRAME_RATE
-=======
         n_col: YAGS:UNDS:3575:Image:ArraySize1_RBV
         n_row: YAGS:UNDS:3575:Image:ArraySize0_RBV
->>>>>>> 375b26ba
         resolution: YAGS:UNDS:3575:RESOLUTION
         sys_type: YAGS:UNDS:3575:SYS_TYPE
       control_name: YAGS:UNDS:3575
@@ -2494,15 +2487,8 @@
       PVs:
         image: YAGS:UNDS:3795:Image:ArrayData
         n_bits: YAGS:UNDS:3795:N_OF_BITS
-<<<<<<< HEAD
-        n_col: YAGS:UNDS:3795:N_OF_COL
-        n_row: YAGS:UNDS:3795:N_OF_ROW
-        ref_rate: YAGS:UNDS:3795:ArrayRate_RBV
-        ref_rate_vme: YAGS:UNDS:3795:FRAME_RATE
-=======
         n_col: YAGS:UNDS:3795:Image:ArraySize1_RBV
         n_row: YAGS:UNDS:3795:Image:ArraySize0_RBV
->>>>>>> 375b26ba
         resolution: YAGS:UNDS:3795:RESOLUTION
         sys_type: YAGS:UNDS:3795:SYS_TYPE
       control_name: YAGS:UNDS:3795
